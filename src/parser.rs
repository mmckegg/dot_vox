--- conflicted
+++ resolved
@@ -71,15 +71,10 @@
     pub fn weight(&self) -> Option<f32> {
         let w = self.get_f32("_weight");
 
-<<<<<<< HEAD
         if let Some(w) = w {
             if w < 0.0 || w > 1.0 {
                 debug!("_weight observed outside of range of [0..1]: {}", w);
             }
-=======
-        if let Some(w) = w && !(0.0..=1.0).contains(&w) {
-            debug!("_weight observed outside of range of [0..1]: {}", w);
->>>>>>> e525e919
         }
 
         w
