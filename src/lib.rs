//! Load [MagicaVoxel](https://ephtracy.github.io/) `.vox` files from Rust.
use parser::parse_vox_file;
use std::{fs::File, io::Read};

#[cfg(test)]
extern crate env_logger;
#[macro_use]
extern crate lazy_static;
#[macro_use]
extern crate log;

#[cfg(test)]
extern crate avow;

mod dot_vox_data;
mod model;
mod palette;
mod parser;
mod scene;

pub use dot_vox_data::DotVoxData;

pub use parser::{Dict, Material};

pub use model::Model;
pub use model::Size;
pub use model::Voxel;

pub use scene::*;

pub use palette::DEFAULT_PALETTE;

/// Loads the supplied [MagicaVoxel](https://ephtracy.github.io/) `.vox` file
///
/// Loads the supplied file, parses it, and returns a [`DotVoxData`] containing
/// the version of the MagicaVoxel file, a `Vec<`[`Model`]`>` containing all
/// [`Model`]s contained within the file, a `Vec<u32>` containing the palette
/// information (RGBA), and a `Vec<`[`Material`]`>` containing all the
/// specialized materials.
///
/// # Panics
///
/// No panics should occur with this library -- if you find one, please raise a
/// [GitHub issue](https://github.com/dust-engine/dot_vox/issues) for it.
///
/// # Errors
///
/// All errors are strings, and should describe the issue that caused them to
/// occur.
///
/// # Examples
///
/// Loading a file:
///
/// ```
/// use dot_vox::*;
///
/// let result = load("src/resources/placeholder.vox");
/// assert_eq!(
///     result.unwrap(),
///     DotVoxData {
///         version: 150,
///         models: vec!(Model {
///             size: Size { x: 2, y: 2, z: 2 },
///             voxels: vec!(
///                 Voxel {
///                     x: 0,
///                     y: 0,
///                     z: 0,
///                     i: 225
///                 },
///                 Voxel {
///                     x: 0,
///                     y: 1,
///                     z: 1,
///                     i: 215
///                 },
///                 Voxel {
///                     x: 1,
///                     y: 0,
///                     z: 1,
///                     i: 235
///                 },
///                 Voxel {
///                     x: 1,
///                     y: 1,
///                     z: 0,
///                     i: 5
///                 }
///             )
///         }),
///         palette: DEFAULT_PALETTE.to_vec(),
///         materials: (0..256)
///             .into_iter()
///             .map(|i| Material {
///                 id: i,
///                 properties: {
///                     let mut map = Dict::new();
///                     map.insert("_ior".to_owned(), "0.3".to_owned());
///                     map.insert("_spec".to_owned(), "0.5".to_owned());
///                     map.insert("_rough".to_owned(), "0.1".to_owned());
///                     map.insert("_type".to_owned(), "_diffuse".to_owned());
///                     map.insert("_weight".to_owned(), "1".to_owned());
///                     map
///                 }
///             })
///             .collect(),
///         scenes: placeholder::SCENES.to_vec(),
///         layers: placeholder::LAYERS.to_vec(),
///     }
<<<<<<< HEAD
///   ),
///   palette: DEFAULT_PALETTE.to_vec(),
///   materials: (0..256).into_iter()
///     .map(|i| Material {
///       id: i,
///       properties: {
///         let mut map = Dict::new();
///         map.insert("_ior".to_owned(), "0.3".to_owned());
///         map.insert("_spec".to_owned(), "0.5".to_owned());
///         map.insert("_rough".to_owned(), "0.1".to_owned());
///         map.insert("_type".to_owned(), "_diffuse".to_owned());
///         map.insert("_weight".to_owned(), "1".to_owned());
///         map
///       }
///     })
///     .collect(),
///   render_objects: vec![],
///   render_cameras: vec![],
///   scenes: placeholder::SCENES.to_vec(),
///   layers: placeholder::LAYERS.to_vec(),
///   });
=======
/// );
>>>>>>> e525e919
/// ```
pub fn load(filename: &str) -> Result<DotVoxData, &'static str> {
    match File::open(filename) {
        Ok(mut f) => {
            let mut buffer = Vec::new();
            f.read_to_end(&mut buffer).expect("Unable to read file");
            load_bytes(&buffer)
        }
        Err(_) => Err("Unable to load file"),
    }
}

/// Parses the byte array as a .vox file.
///
/// Parses the byte array and returns a [`DotVoxData`] containing  the version
/// of the MagicaVoxel file, a `Vec<`[`Model`]`>` containing all `Model`s
/// contained within the file, a `Vec<u32>` containing the palette information
/// (RGBA), and a `Vec<`[`Material`]`>` containing all the specialized
/// materials.
///
/// # Panics
///
/// No panics should occur with this library -- if you find one, please raise a
/// [GitHub issue](https://github.com/dust-engine/dot_vox/issues) for it.
///
/// # Errors
///
/// All errors are strings, and should describe the issue that caused them to
/// occur.
///
/// # Examples
///
/// Reading a byte array:
///
/// ```
/// use dot_vox::*;
///
/// let result = load_bytes(include_bytes!("resources/placeholder.vox"));
/// assert_eq!(
///     result.unwrap(),
///     DotVoxData {
///         version: 150,
///         models: vec!(Model {
///             size: Size { x: 2, y: 2, z: 2 },
///             voxels: vec!(
///                 Voxel {
///                     x: 0,
///                     y: 0,
///                     z: 0,
///                     i: 225
///                 },
///                 Voxel {
///                     x: 0,
///                     y: 1,
///                     z: 1,
///                     i: 215
///                 },
///                 Voxel {
///                     x: 1,
///                     y: 0,
///                     z: 1,
///                     i: 235
///                 },
///                 Voxel {
///                     x: 1,
///                     y: 1,
///                     z: 0,
///                     i: 5
///                 }
///             )
///         }),
///         palette: DEFAULT_PALETTE.to_vec(),
///         materials: (0..256)
///             .into_iter()
///             .map(|i| Material {
///                 id: i,
///                 properties: {
///                     let mut map = Dict::new();
///                     map.insert("_ior".to_owned(), "0.3".to_owned());
///                     map.insert("_spec".to_owned(), "0.5".to_owned());
///                     map.insert("_rough".to_owned(), "0.1".to_owned());
///                     map.insert("_type".to_owned(), "_diffuse".to_owned());
///                     map.insert("_weight".to_owned(), "1".to_owned());
///                     map
///                 }
///             })
///             .collect(),
///         scenes: placeholder::SCENES.to_vec(),
///         layers: placeholder::LAYERS.to_vec(),
///     }
<<<<<<< HEAD
///   ),
///   palette: DEFAULT_PALETTE.to_vec(),
///   materials: (0..256).into_iter()
///     .map(|i| Material {
///       id: i,
///       properties: {
///         let mut map = Dict::new();
///         map.insert("_ior".to_owned(), "0.3".to_owned());
///         map.insert("_spec".to_owned(), "0.5".to_owned());
///         map.insert("_rough".to_owned(), "0.1".to_owned());
///         map.insert("_type".to_owned(), "_diffuse".to_owned());
///         map.insert("_weight".to_owned(), "1".to_owned());
///         map
///       }
///     })
///     .collect(),
///   render_objects: vec![],
///   render_cameras: vec![],
///   scenes: placeholder::SCENES.to_vec(),
///   layers: placeholder::LAYERS.to_vec(),
///   });
=======
/// );
>>>>>>> e525e919
/// ```
pub fn load_bytes(bytes: &[u8]) -> Result<DotVoxData, &'static str> {
    match parse_vox_file(bytes) {
        Ok((_, parsed)) => Ok(parsed),
        Err(_) => Err("Not a valid MagicaVoxel .vox file"),
    }
}

/// Data extracted from placeholder.vox for example and testing purposes
pub mod placeholder {
    use super::*;

    lazy_static! {
        /// Scenes extracted from placeholder.vox
        pub static ref SCENES: Vec<SceneNode> = vec![
            SceneNode::Transform {
                attributes: Dict::new(),
                frames: vec![Frame::default()], // Is this true??  Why empty dict? FIXME
                child: 1
            },
            SceneNode::Group {
                attributes: Dict::new(),
                children: vec![2]
            },
            SceneNode::Transform {
                attributes: Dict::new(),
                frames: {
                    let mut map = Dict::new();
                    map.insert("_t".to_owned(), "0 0 1".to_owned());

                    vec![Frame::new(map)]
                },
                child: 3,
            },
            SceneNode::Shape {
                attributes: Dict::new(),
                models: vec![ShapeModel{
                    model_id: 0,
                    attributes: Dict::new()
                }],
            },
        ];

        /// Layers extracted from placeholder.vox
        pub static ref LAYERS: Vec<Layer> = (0..8)
            .into_iter()
            .map(|layer| Layer {
                attributes: {
                    let mut map = Dict::new();
                    map.insert("_name".to_string(), layer.to_string());

                    map
                },
            })
            .collect();
    }
}

#[cfg(test)]
mod tests {
<<<<<<< HEAD
    use std::collections::HashMap;

    use crate::parser::RenderCamera;

=======
>>>>>>> e525e919
    use super::*;
    use avow::vec;

    lazy_static! {
        static ref DEFAULT_MATERIALS: Vec<Material> = (0..256)
            .into_iter()
            .map(|i| Material {
                id: i,
                properties: {
                    let mut map = Dict::new();
                    map.insert("_ior".to_owned(), "0.3".to_owned());
                    map.insert("_spec".to_owned(), "0.5".to_owned());
                    map.insert("_rough".to_owned(), "0.1".to_owned());
                    map.insert("_type".to_owned(), "_diffuse".to_owned());
                    map.insert("_weight".to_owned(), "1".to_owned());
                    map
                }
            })
            .collect();
    }

    lazy_static! {
        static ref DEFAULT_RENDER_OBJECTS: Vec<Dict> = serde_json::from_slice::<Vec<Dict>>(
            include_bytes!("resources/default_render_objects.json")
        )
        .unwrap();
    }

    lazy_static! {
        static ref DEFAULT_RENDER_CAMERAS: Vec<RenderCamera> =
            serde_json::from_slice::<Vec<(u32, Dict)>>(include_bytes!(
                "resources/default_render_cameras.json"
            ))
            .unwrap()
            .iter()
            .map(|(id, properties)| RenderCamera {
                id: *id,
                properties: properties.to_owned()
            })
            .collect();
    }

    fn placeholder(
        palette: Vec<u32>,
        materials: Vec<Material>,
        scenes: Vec<SceneNode>,
        layers: Vec<Layer>,
    ) -> DotVoxData {
        DotVoxData {
            version: 150,
            models: vec![Model {
                size: Size { x: 2, y: 2, z: 2 },
                voxels: vec![
                    Voxel {
                        x: 0,
                        y: 0,
                        z: 0,
                        i: 225,
                    },
                    Voxel {
                        x: 0,
                        y: 1,
                        z: 1,
                        i: 215,
                    },
                    Voxel {
                        x: 1,
                        y: 0,
                        z: 1,
                        i: 235,
                    },
                    Voxel {
                        x: 1,
                        y: 1,
                        z: 0,
                        i: 5,
                    },
                ],
            }],
            palette,
            materials,
            render_objects: vec![],
            render_cameras: vec![],
            scenes,
            layers,
        }
    }

    fn compare_data(actual: DotVoxData, expected: DotVoxData) {
        assert_eq!(actual.version, expected.version);
        assert_eq!(actual.models.len(), expected.models.len());
        actual
            .models
            .into_iter()
            .zip(expected.models.into_iter())
            .for_each(|(actual, expected)| {
                assert_eq!(actual.size, expected.size);
                vec::are_eq(actual.voxels, expected.voxels);
            });
        vec::are_eq(actual.palette, expected.palette);
        vec::are_eq(actual.materials, expected.materials);
        vec::are_eq(actual.scenes, expected.scenes);
        vec::are_eq(actual.layers, expected.layers)
    }

    #[test]
    fn valid_file_with_palette_is_read_successfully() {
        let result = load("src/resources/placeholder.vox");
        assert!(result.is_ok());
        compare_data(
            result.unwrap(),
            placeholder(
                DEFAULT_PALETTE.to_vec(),
                DEFAULT_MATERIALS.to_vec(),
                placeholder::SCENES.to_vec(),
                placeholder::LAYERS.to_vec(),
            ),
        );
    }

    #[test]
    fn not_present_file_causes_error() {
        let result = load("src/resources/not_here.vox");
        assert!(result.is_err());
        assert_eq!(result.unwrap_err(), "Unable to load file");
    }

    #[test]
    fn non_vox_file_causes_error() {
        let result = load("src/resources/not_a.vox");
        assert!(result.is_err());
        assert_eq!(result.unwrap_err(), "Not a valid MagicaVoxel .vox file");
    }

    #[test]
    fn can_parse_vox_file_with_palette() {
        let bytes = include_bytes!("resources/placeholder.vox").to_vec();
        let result = super::parse_vox_file(&bytes);
        assert!(result.is_ok());
        let (_, models) = result.unwrap();
        compare_data(
            models,
            placeholder(
                DEFAULT_PALETTE.to_vec(),
                DEFAULT_MATERIALS.to_vec(),
                placeholder::SCENES.to_vec(),
                placeholder::LAYERS.to_vec(),
            ),
        );
    }

    #[test]
    fn can_parse_vox_file_with_materials() {
        env_logger::init();
        let bytes = include_bytes!("resources/placeholder-with-materials.vox").to_vec();
        let result = super::parse_vox_file(&bytes);
        assert!(result.is_ok());
        let (_, voxel_data) = result.unwrap();
        let mut materials: Vec<Material> = DEFAULT_MATERIALS.to_vec();
        materials[216] = Material {
            id: 216,
            properties: {
                let mut map = Dict::new();
                map.insert("_ior".to_owned(), "0.3".to_owned());
                map.insert("_spec".to_owned(), "0.821053".to_owned());
                map.insert("_rough".to_owned(), "0.389474".to_owned());
                map.insert("_type".to_owned(), "_metal".to_owned());
                map.insert("_plastic".to_owned(), "1".to_owned());
                map.insert("_weight".to_owned(), "0.694737".to_owned());
                map
            },
        };
        compare_data(
            voxel_data,
            placeholder(
                DEFAULT_PALETTE.to_vec(),
                materials,
                placeholder::SCENES.to_vec(),
                placeholder::LAYERS.to_vec(),
            ),
        );
    }

    #[test]
    fn can_parse_vox_file_with_render_objects() {
        let bytes = include_bytes!("resources/placeholder-with-render-objects.vox").to_vec();
        let result = super::parse_vox_file(&bytes);
        assert!(result.is_ok());
        let (_, voxel_data) = result.unwrap();

        vec::are_eq(voxel_data.render_objects, DEFAULT_RENDER_OBJECTS.to_vec());
    }

    #[test]
    fn can_parse_vox_file_with_render_cameras() {
        let bytes = include_bytes!("resources/placeholder-with-render-objects.vox").to_vec();
        let result = super::parse_vox_file(&bytes);
        assert!(result.is_ok());
        let (_, voxel_data) = result.unwrap();

        vec::are_eq(voxel_data.render_cameras, DEFAULT_RENDER_CAMERAS.to_vec());
    }

    fn write_and_load(data: DotVoxData) {
        let mut buffer = Vec::new();
        let write_result = data.write_vox(&mut buffer);
        assert!(write_result.is_ok());
        let load_result = load_bytes(&buffer);
        assert!(load_result.is_ok());
        compare_data(load_result.unwrap(), data);
    }

    #[test]
    fn can_write_vox_format_without_palette_nor_materials() {
        write_and_load(placeholder(Vec::new(), Vec::new(), Vec::new(), Vec::new()));
    }

    #[test]
    fn can_write_vox_format_without_materials() {
        write_and_load(placeholder(
            DEFAULT_PALETTE.to_vec(),
            Vec::new(),
            Vec::new(),
            Vec::new(),
        ));
    }
}<|MERGE_RESOLUTION|>--- conflicted
+++ resolved
@@ -105,34 +105,12 @@
 ///                 }
 ///             })
 ///             .collect(),
+///         render_objects: vec![],
+///         render_cameras: vec![],
 ///         scenes: placeholder::SCENES.to_vec(),
 ///         layers: placeholder::LAYERS.to_vec(),
 ///     }
-<<<<<<< HEAD
-///   ),
-///   palette: DEFAULT_PALETTE.to_vec(),
-///   materials: (0..256).into_iter()
-///     .map(|i| Material {
-///       id: i,
-///       properties: {
-///         let mut map = Dict::new();
-///         map.insert("_ior".to_owned(), "0.3".to_owned());
-///         map.insert("_spec".to_owned(), "0.5".to_owned());
-///         map.insert("_rough".to_owned(), "0.1".to_owned());
-///         map.insert("_type".to_owned(), "_diffuse".to_owned());
-///         map.insert("_weight".to_owned(), "1".to_owned());
-///         map
-///       }
-///     })
-///     .collect(),
-///   render_objects: vec![],
-///   render_cameras: vec![],
-///   scenes: placeholder::SCENES.to_vec(),
-///   layers: placeholder::LAYERS.to_vec(),
-///   });
-=======
 /// );
->>>>>>> e525e919
 /// ```
 pub fn load(filename: &str) -> Result<DotVoxData, &'static str> {
     match File::open(filename) {
@@ -220,34 +198,12 @@
 ///                 }
 ///             })
 ///             .collect(),
+///         render_objects: vec![],
+///         render_cameras: vec![],
 ///         scenes: placeholder::SCENES.to_vec(),
 ///         layers: placeholder::LAYERS.to_vec(),
 ///     }
-<<<<<<< HEAD
-///   ),
-///   palette: DEFAULT_PALETTE.to_vec(),
-///   materials: (0..256).into_iter()
-///     .map(|i| Material {
-///       id: i,
-///       properties: {
-///         let mut map = Dict::new();
-///         map.insert("_ior".to_owned(), "0.3".to_owned());
-///         map.insert("_spec".to_owned(), "0.5".to_owned());
-///         map.insert("_rough".to_owned(), "0.1".to_owned());
-///         map.insert("_type".to_owned(), "_diffuse".to_owned());
-///         map.insert("_weight".to_owned(), "1".to_owned());
-///         map
-///       }
-///     })
-///     .collect(),
-///   render_objects: vec![],
-///   render_cameras: vec![],
-///   scenes: placeholder::SCENES.to_vec(),
-///   layers: placeholder::LAYERS.to_vec(),
-///   });
-=======
 /// );
->>>>>>> e525e919
 /// ```
 pub fn load_bytes(bytes: &[u8]) -> Result<DotVoxData, &'static str> {
     match parse_vox_file(bytes) {
@@ -308,13 +264,6 @@
 
 #[cfg(test)]
 mod tests {
-<<<<<<< HEAD
-    use std::collections::HashMap;
-
-    use crate::parser::RenderCamera;
-
-=======
->>>>>>> e525e919
     use super::*;
     use avow::vec;
 
@@ -336,26 +285,26 @@
             .collect();
     }
 
-    lazy_static! {
-        static ref DEFAULT_RENDER_OBJECTS: Vec<Dict> = serde_json::from_slice::<Vec<Dict>>(
-            include_bytes!("resources/default_render_objects.json")
-        )
-        .unwrap();
-    }
-
-    lazy_static! {
-        static ref DEFAULT_RENDER_CAMERAS: Vec<RenderCamera> =
-            serde_json::from_slice::<Vec<(u32, Dict)>>(include_bytes!(
-                "resources/default_render_cameras.json"
-            ))
-            .unwrap()
-            .iter()
-            .map(|(id, properties)| RenderCamera {
-                id: *id,
-                properties: properties.to_owned()
-            })
-            .collect();
-    }
+    // lazy_static! {
+    //     static ref DEFAULT_RENDER_OBJECTS: Vec<Dict> = serde_json::from_slice::<Vec<Dict>>(
+    //         include_bytes!("resources/default_render_objects.json")
+    //     )
+    //     .unwrap();
+    // }
+
+    // lazy_static! {
+    //     static ref DEFAULT_RENDER_CAMERAS: Vec<RenderCamera> =
+    //         serde_json::from_slice::<Vec<(u32, Dict)>>(include_bytes!(
+    //             "resources/default_render_cameras.json"
+    //         ))
+    //         .unwrap()
+    //         .iter()
+    //         .map(|(id, properties)| RenderCamera {
+    //             id: *id,
+    //             properties: properties.to_owned()
+    //         })
+    //         .collect();
+    // }
 
     fn placeholder(
         palette: Vec<u32>,
@@ -498,25 +447,25 @@
         );
     }
 
-    #[test]
-    fn can_parse_vox_file_with_render_objects() {
-        let bytes = include_bytes!("resources/placeholder-with-render-objects.vox").to_vec();
-        let result = super::parse_vox_file(&bytes);
-        assert!(result.is_ok());
-        let (_, voxel_data) = result.unwrap();
-
-        vec::are_eq(voxel_data.render_objects, DEFAULT_RENDER_OBJECTS.to_vec());
-    }
-
-    #[test]
-    fn can_parse_vox_file_with_render_cameras() {
-        let bytes = include_bytes!("resources/placeholder-with-render-objects.vox").to_vec();
-        let result = super::parse_vox_file(&bytes);
-        assert!(result.is_ok());
-        let (_, voxel_data) = result.unwrap();
-
-        vec::are_eq(voxel_data.render_cameras, DEFAULT_RENDER_CAMERAS.to_vec());
-    }
+    // #[test]
+    // fn can_parse_vox_file_with_render_objects() {
+    //     let bytes = include_bytes!("resources/placeholder-with-render-objects.vox").to_vec();
+    //     let result = super::parse_vox_file(&bytes);
+    //     assert!(result.is_ok());
+    //     let (_, voxel_data) = result.unwrap();
+
+    //     vec::are_eq(voxel_data.render_objects, DEFAULT_RENDER_OBJECTS.to_vec());
+    // }
+
+    // #[test]
+    // fn can_parse_vox_file_with_render_cameras() {
+    //     let bytes = include_bytes!("resources/placeholder-with-render-objects.vox").to_vec();
+    //     let result = super::parse_vox_file(&bytes);
+    //     assert!(result.is_ok());
+    //     let (_, voxel_data) = result.unwrap();
+
+    //     vec::are_eq(voxel_data.render_cameras, DEFAULT_RENDER_CAMERAS.to_vec());
+    // }
 
     fn write_and_load(data: DotVoxData) {
         let mut buffer = Vec::new();
